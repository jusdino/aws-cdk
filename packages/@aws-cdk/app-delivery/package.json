--- conflicted
+++ resolved
@@ -1,11 +1,8 @@
 {
   "name": "@aws-cdk/app-delivery",
   "description": "Continuous Integration / Continuous Delivery for CDK Applications",
-<<<<<<< HEAD
+  "deprecated": "Use the @aws-cdk/pipelines module instead",
   "private": true,
-=======
-  "deprecated": "Use the @aws-cdk/pipelines module instead",
->>>>>>> 26f15187
   "version": "0.0.0",
   "main": "lib/index.js",
   "types": "lib/index.d.ts",
