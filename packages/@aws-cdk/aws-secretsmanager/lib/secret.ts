import * as iam from '@aws-cdk/aws-iam';
import * as kms from '@aws-cdk/aws-kms';
<<<<<<< HEAD
import { ArnFormat, FeatureFlags, Fn, IResource, Lazy, RemovalPolicy, Resource, SecretValue, Stack, Token } from '@aws-cdk/core';
=======
import { FeatureFlags, Fn, IResource, Lazy, RemovalPolicy, Resource, ResourceProps, SecretValue, Stack, Token } from '@aws-cdk/core';
>>>>>>> 378bab97
import * as cxapi from '@aws-cdk/cx-api';
import { IConstruct, Construct } from 'constructs';
import { ResourcePolicy } from './policy';
import { RotationSchedule, RotationScheduleOptions } from './rotation-schedule';
import * as secretsmanager from './secretsmanager.generated';

/**
 * A secret in AWS Secrets Manager.
 */
export interface ISecret extends IResource {
  /**
   * The customer-managed encryption key that is used to encrypt this secret, if any. When not specified, the default
   * KMS key for the account and region is being used.
   */
  readonly encryptionKey?: kms.IKey;

  /**
   * The ARN of the secret in AWS Secrets Manager. Will return the full ARN if available, otherwise a partial arn.
   * For secrets imported by the deprecated `fromSecretName`, it will return the `secretName`.
   * @attribute
   */
  readonly secretArn: string;

  /**
   * The full ARN of the secret in AWS Secrets Manager, which is the ARN including the Secrets Manager-supplied 6-character suffix.
   * This is equal to `secretArn` in most cases, but is undefined when a full ARN is not available (e.g., secrets imported by name).
   */
  readonly secretFullArn?: string;

  /**
   * The name of the secret.
   *
   * For "owned" secrets, this will be the full resource name (secret name + suffix), unless the
   * '@aws-cdk/aws-secretsmanager:parseOwnedSecretName' feature flag is set.
   */
  readonly secretName: string;

  /**
   * Retrieve the value of the stored secret as a `SecretValue`.
   * @attribute
   */
  readonly secretValue: SecretValue;

  /**
   * Interpret the secret as a JSON object and return a field's value from it as a `SecretValue`.
   */
  secretValueFromJson(key: string): SecretValue;

  /**
   * Grants reading the secret value to some role.
   *
   * @param grantee       the principal being granted permission.
   * @param versionStages the version stages the grant is limited to. If not specified, no restriction on the version
   *                      stages is applied.
   */
  grantRead(grantee: iam.IGrantable, versionStages?: string[]): iam.Grant;

  /**
   * Grants writing and updating the secret value to some role.
   *
   * @param grantee       the principal being granted permission.
   */
  grantWrite(grantee: iam.IGrantable): iam.Grant;

  /**
   * Adds a rotation schedule to the secret.
   */
  addRotationSchedule(id: string, options: RotationScheduleOptions): RotationSchedule;

  /**
   * Adds a statement to the IAM resource policy associated with this secret.
   *
   * If this secret was created in this stack, a resource policy will be
   * automatically created upon the first call to `addToResourcePolicy`. If
   * the secret is imported, then this is a no-op.
   */
  addToResourcePolicy(statement: iam.PolicyStatement): iam.AddToResourcePolicyResult;

  /**
   * Denies the `DeleteSecret` action to all principals within the current
   * account.
   */
  denyAccountRootDelete(): void;

  /**
   * Attach a target to this secret.
   *
   * @param target The target to attach.
   * @returns An attached secret
   */
  attach(target: ISecretAttachmentTarget): ISecret;
}

/**
 * The properties required to create a new secret in AWS Secrets Manager.
 */
export interface SecretProps {
  /**
   * An optional, human-friendly description of the secret.
   *
   * @default - No description.
   */
  readonly description?: string;

  /**
   * The customer-managed encryption key to use for encrypting the secret value.
   *
   * @default - A default KMS key for the account and region is used.
   */
  readonly encryptionKey?: kms.IKey;

  /**
   * Configuration for how to generate a secret value.
   *
   * @default - 32 characters with upper-case letters, lower-case letters, punctuation and numbers (at least one from each
   * category), per the default values of ``SecretStringGenerator``.
   */
  readonly generateSecretString?: SecretStringGenerator;

  /**
   * A name for the secret. Note that deleting secrets from SecretsManager does not happen immediately, but after a 7 to
   * 30 days blackout period. During that period, it is not possible to create another secret that shares the same name.
   *
   * @default - A name is generated by CloudFormation.
   */
  readonly secretName?: string;

  /**
   * Policy to apply when the secret is removed from this stack.
   *
   * @default - Not set.
   */
  readonly removalPolicy?: RemovalPolicy;

  /**
   * A list of regions where to replicate this secret.
   *
   * @default - Secret is not replicated
   */
  readonly replicaRegions?: ReplicaRegion[];
}

/**
 * Secret replica region
 */
export interface ReplicaRegion {
  /**
   * The name of the region
   */
  readonly region: string;

  /**
   * The customer-managed encryption key to use for encrypting the secret value.
   *
   * @default - A default KMS key for the account and region is used.
   */
  readonly encryptionKey?: kms.IKey;
}

/**
 * Attributes required to import an existing secret into the Stack.
 * One ARN format (`secretArn`, `secretCompleteArn`, `secretPartialArn`) must be provided.
 */
export interface SecretAttributes {
  /**
   * The encryption key that is used to encrypt the secret, unless the default SecretsManager key is used.
   */
  readonly encryptionKey?: kms.IKey;

  /**
   * The ARN of the secret in SecretsManager.
   * Cannot be used with `secretCompleteArn` or `secretPartialArn`.
   * @deprecated use `secretCompleteArn` or `secretPartialArn` instead.
   */
  readonly secretArn?: string;

  /**
   * The complete ARN of the secret in SecretsManager. This is the ARN including the Secrets Manager 6-character suffix.
   * Cannot be used with `secretArn` or `secretPartialArn`.
   */
  readonly secretCompleteArn?: string;

  /**
   * The partial ARN of the secret in SecretsManager. This is the ARN without the Secrets Manager 6-character suffix.
   * Cannot be used with `secretArn` or `secretCompleteArn`.
   */
  readonly secretPartialArn?: string;
}

/**
 * The common behavior of Secrets. Users should not use this class directly, and instead use ``Secret``.
 */
abstract class SecretBase extends Resource implements ISecret {
  public abstract readonly encryptionKey?: kms.IKey;
  public abstract readonly secretArn: string;
  public abstract readonly secretName: string;

  protected abstract readonly autoCreatePolicy: boolean;

  private policy?: ResourcePolicy;

  constructor(scope: Construct, id: string, props: ResourceProps = {}) {
    super(scope, id, props);

    this.node.addValidation({ validate: () => this.policy?.document.validateForResourcePolicy() ?? [] });
  }

  public get secretFullArn(): string | undefined { return this.secretArn; }

  public grantRead(grantee: iam.IGrantable, versionStages?: string[]): iam.Grant {
    // @see https://docs.aws.amazon.com/secretsmanager/latest/userguide/auth-and-access_identity-based-policies.html

    const result = iam.Grant.addToPrincipalOrResource({
      grantee,
      actions: ['secretsmanager:GetSecretValue', 'secretsmanager:DescribeSecret'],
      resourceArns: [this.arnForPolicies],
      resource: this,
    });

    const statement = result.principalStatement || result.resourceStatement;
    if (versionStages != null && statement) {
      statement.addCondition('ForAnyValue:StringEquals', {
        'secretsmanager:VersionStage': versionStages,
      });
    }

    if (this.encryptionKey) {
      // @see https://docs.aws.amazon.com/kms/latest/developerguide/services-secrets-manager.html
      this.encryptionKey.grantDecrypt(
        new kms.ViaServicePrincipal(`secretsmanager.${Stack.of(this).region}.amazonaws.com`, grantee.grantPrincipal),
      );
    }

    // Throw if secret is not imported and it's shared cross account and no KMS key is provided
    if (this instanceof Secret && result.resourceStatement && !this.encryptionKey) {
      throw new Error('KMS Key must be provided for cross account access to Secret');
    }

    return result;
  }

  public grantWrite(grantee: iam.IGrantable): iam.Grant {
    // See https://docs.aws.amazon.com/secretsmanager/latest/userguide/auth-and-access_identity-based-policies.html
    const result = iam.Grant.addToPrincipalOrResource({
      grantee,
      actions: ['secretsmanager:PutSecretValue', 'secretsmanager:UpdateSecret'],
      resourceArns: [this.arnForPolicies],
      resource: this,
    });

    if (this.encryptionKey) {
      // See https://docs.aws.amazon.com/kms/latest/developerguide/services-secrets-manager.html
      this.encryptionKey.grantEncrypt(
        new kms.ViaServicePrincipal(`secretsmanager.${Stack.of(this).region}.amazonaws.com`, grantee.grantPrincipal),
      );
    }

    // Throw if secret is not imported and it's shared cross account and no KMS key is provided
    if (this instanceof Secret && result.resourceStatement && !this.encryptionKey) {
      throw new Error('KMS Key must be provided for cross account access to Secret');
    }

    return result;
  }

  public get secretValue() {
    return this.secretValueFromJson('');
  }

  public secretValueFromJson(jsonField: string) {
    return SecretValue.secretsManager(this.secretArn, { jsonField });
  }

  public addRotationSchedule(id: string, options: RotationScheduleOptions): RotationSchedule {
    return new RotationSchedule(this, id, {
      secret: this,
      ...options,
    });
  }

  public addToResourcePolicy(statement: iam.PolicyStatement): iam.AddToResourcePolicyResult {
    if (!this.policy && this.autoCreatePolicy) {
      this.policy = new ResourcePolicy(this, 'Policy', { secret: this });
    }

    if (this.policy) {
      this.policy.document.addStatements(statement);
      return { statementAdded: true, policyDependable: this.policy };
    }
    return { statementAdded: false };
  }

  public denyAccountRootDelete() {
    this.addToResourcePolicy(new iam.PolicyStatement({
      actions: ['secretsmanager:DeleteSecret'],
      effect: iam.Effect.DENY,
      resources: ['*'],
      principals: [new iam.AccountRootPrincipal()],
    }));
  }

  /**
   * Provides an identifier for this secret for use in IAM policies.
   * If there is a full ARN, this is just the ARN;
   * if we have a partial ARN -- due to either importing by secret name or partial ARN --
   * then we need to add a suffix to capture the full ARN's format.
   */
  protected get arnForPolicies() {
    return this.secretFullArn ? this.secretFullArn : `${this.secretArn}-??????`;
  }

  /**
   * Attach a target to this secret
   *
   * @param target The target to attach
   * @returns An attached secret
   */
  public attach(target: ISecretAttachmentTarget): ISecret {
    const id = 'Attachment';
    const existing = this.node.tryFindChild(id);

    if (existing) {
      throw new Error('Secret is already attached to a target.');
    }

    return new SecretTargetAttachment(this, id, {
      secret: this,
      target,
    });
  }
}

/**
 * Creates a new secret in AWS SecretsManager.
 */
export class Secret extends SecretBase {

  /** @deprecated use `fromSecretCompleteArn` or `fromSecretPartialArn` */
  public static fromSecretArn(scope: Construct, id: string, secretArn: string): ISecret {
    const attrs = arnIsComplete(secretArn) ? { secretCompleteArn: secretArn } : { secretPartialArn: secretArn };
    return Secret.fromSecretAttributes(scope, id, attrs);
  }

  /** Imports a secret by complete ARN. The complete ARN is the ARN with the Secrets Manager-supplied suffix. */
  public static fromSecretCompleteArn(scope: Construct, id: string, secretCompleteArn: string): ISecret {
    return Secret.fromSecretAttributes(scope, id, { secretCompleteArn });
  }

  /** Imports a secret by partial ARN. The partial ARN is the ARN without the Secrets Manager-supplied suffix. */
  public static fromSecretPartialArn(scope: Construct, id: string, secretPartialArn: string): ISecret {
    return Secret.fromSecretAttributes(scope, id, { secretPartialArn });
  }

  /**
   * Imports a secret by secret name; the ARN of the Secret will be set to the secret name.
   * A secret with this name must exist in the same account & region.
   * @deprecated use `fromSecretNameV2`
   */
  public static fromSecretName(scope: Construct, id: string, secretName: string): ISecret {
    return new class extends SecretBase {
      public readonly encryptionKey = undefined;
      public readonly secretArn = secretName;
      public readonly secretName = secretName;
      protected readonly autoCreatePolicy = false;
      public get secretFullArn() { return undefined; }
      // Overrides the secretArn for grant* methods, where the secretArn must be in ARN format.
      // Also adds a wildcard to the resource name to support the SecretsManager-provided suffix.
      protected get arnForPolicies() {
        return Stack.of(this).formatArn({
          service: 'secretsmanager',
          resource: 'secret',
          resourceName: this.secretName + '*',
          arnFormat: ArnFormat.COLON_RESOURCE_NAME,
        });
      }
    }(scope, id);
  }

  /**
   * Imports a secret by secret name.
   * A secret with this name must exist in the same account & region.
   * Replaces the deprecated `fromSecretName`.
   */
  public static fromSecretNameV2(scope: Construct, id: string, secretName: string): ISecret {
    return new class extends SecretBase {
      public readonly encryptionKey = undefined;
      public readonly secretName = secretName;
      public readonly secretArn = this.partialArn;
      protected readonly autoCreatePolicy = false;
      public get secretFullArn() { return undefined; }
      // Creates a "partial" ARN from the secret name. The "full" ARN would include the SecretsManager-provided suffix.
      private get partialArn(): string {
        return Stack.of(this).formatArn({
          service: 'secretsmanager',
          resource: 'secret',
          resourceName: secretName,
          arnFormat: ArnFormat.COLON_RESOURCE_NAME,
        });
      }
    }(scope, id);
  }

  /**
   * Import an existing secret into the Stack.
   *
   * @param scope the scope of the import.
   * @param id    the ID of the imported Secret in the construct tree.
   * @param attrs the attributes of the imported secret.
   */
  public static fromSecretAttributes(scope: Construct, id: string, attrs: SecretAttributes): ISecret {
    let secretArn: string;
    let secretArnIsPartial: boolean;

    if (attrs.secretArn) {
      if (attrs.secretCompleteArn || attrs.secretPartialArn) {
        throw new Error('cannot use `secretArn` with `secretCompleteArn` or `secretPartialArn`');
      }
      secretArn = attrs.secretArn;
      secretArnIsPartial = false;
    } else {
      if ((attrs.secretCompleteArn && attrs.secretPartialArn) ||
          (!attrs.secretCompleteArn && !attrs.secretPartialArn)) {
        throw new Error('must use only one of `secretCompleteArn` or `secretPartialArn`');
      }
      if (attrs.secretCompleteArn && !arnIsComplete(attrs.secretCompleteArn)) {
        throw new Error('`secretCompleteArn` does not appear to be complete; missing 6-character suffix');
      }
      [secretArn, secretArnIsPartial] = attrs.secretCompleteArn ? [attrs.secretCompleteArn, false] : [attrs.secretPartialArn!, true];
    }

    return new class extends SecretBase {
      public readonly encryptionKey = attrs.encryptionKey;
      public readonly secretArn = secretArn;
      public readonly secretName = parseSecretName(scope, secretArn);
      protected readonly autoCreatePolicy = false;
      public get secretFullArn() { return secretArnIsPartial ? undefined : secretArn; }
    }(scope, id, { environmentFromArn: secretArn });
  }

  public readonly encryptionKey?: kms.IKey;
  public readonly secretArn: string;
  public readonly secretName: string;

  private replicaRegions: secretsmanager.CfnSecret.ReplicaRegionProperty[] = [];

  protected readonly autoCreatePolicy = true;

  constructor(scope: Construct, id: string, props: SecretProps = {}) {
    super(scope, id, {
      physicalName: props.secretName,
    });

    if (props.generateSecretString &&
        (props.generateSecretString.secretStringTemplate || props.generateSecretString.generateStringKey) &&
        !(props.generateSecretString.secretStringTemplate && props.generateSecretString.generateStringKey)) {
      throw new Error('`secretStringTemplate` and `generateStringKey` must be specified together.');
    }

    const resource = new secretsmanager.CfnSecret(this, 'Resource', {
      description: props.description,
      kmsKeyId: props.encryptionKey && props.encryptionKey.keyArn,
      generateSecretString: props.generateSecretString || {},
      name: this.physicalName,
      replicaRegions: Lazy.any({ produce: () => this.replicaRegions }, { omitEmptyArray: true }),
    });

    resource.applyRemovalPolicy(props.removalPolicy, {
      default: RemovalPolicy.DESTROY,
    });

    this.secretArn = this.getResourceArnAttribute(resource.ref, {
      service: 'secretsmanager',
      resource: 'secret',
      resourceName: this.physicalName,
      arnFormat: ArnFormat.COLON_RESOURCE_NAME,
    });

    this.encryptionKey = props.encryptionKey;
    const parseOwnedSecretName = FeatureFlags.of(this).isEnabled(cxapi.SECRETS_MANAGER_PARSE_OWNED_SECRET_NAME);
    this.secretName = parseOwnedSecretName
      ? parseSecretNameForOwnedSecret(this, this.secretArn, props.secretName)
      : parseSecretName(this, this.secretArn);

    // @see https://docs.aws.amazon.com/kms/latest/developerguide/services-secrets-manager.html#asm-authz
    const principal =
      new kms.ViaServicePrincipal(`secretsmanager.${Stack.of(this).region}.amazonaws.com`, new iam.AccountPrincipal(Stack.of(this).account));
    this.encryptionKey?.grantEncryptDecrypt(principal);
    this.encryptionKey?.grant(principal, 'kms:CreateGrant', 'kms:DescribeKey');

    for (const replica of props.replicaRegions ?? []) {
      this.addReplicaRegion(replica.region, replica.encryptionKey);
    }
  }

  /**
   * Adds a target attachment to the secret.
   *
   * @returns an AttachedSecret
   *
   * @deprecated use `attach()` instead
   */
  public addTargetAttachment(id: string, options: AttachedSecretOptions): SecretTargetAttachment {
    return new SecretTargetAttachment(this, id, {
      secret: this,
      ...options,
    });
  }

  /**
   * Adds a replica region for the secret
   *
   * @param region The name of the region
   * @param encryptionKey The customer-managed encryption key to use for encrypting the secret value.
   */
  public addReplicaRegion(region: string, encryptionKey?: kms.IKey): void {
    const stack = Stack.of(this);
    if (!Token.isUnresolved(stack.region) && !Token.isUnresolved(region) && region === stack.region) {
      throw new Error('Cannot add the region where this stack is deployed as a replica region.');
    }

    this.replicaRegions.push({
      region,
      kmsKeyId: encryptionKey?.keyArn,
    });
  }
}

/**
 * A secret attachment target.
 */
export interface ISecretAttachmentTarget {
  /**
   * Renders the target specifications.
   */
  asSecretAttachmentTarget(): SecretAttachmentTargetProps;
}

/**
 * The type of service or database that's being associated with the secret.
 */
export enum AttachmentTargetType {
  /**
   * A database instance
   *
   * @deprecated use RDS_DB_INSTANCE instead
   */
  INSTANCE = 'AWS::RDS::DBInstance',

  /**
   * A database cluster
   *
   * @deprecated use RDS_DB_CLUSTER instead
   */
  CLUSTER = 'AWS::RDS::DBCluster',

  /**
   * AWS::RDS::DBInstance
   */
  RDS_DB_INSTANCE = 'AWS::RDS::DBInstance',

  /**
   * AWS::RDS::DBCluster
   */
  RDS_DB_CLUSTER = 'AWS::RDS::DBCluster',

  /**
   * AWS::RDS::DBProxy
   */
  RDS_DB_PROXY = 'AWS::RDS::DBProxy',

  /**
   * AWS::Redshift::Cluster
   */
  REDSHIFT_CLUSTER = 'AWS::Redshift::Cluster',

  /**
   * AWS::DocDB::DBInstance
   */
  DOCDB_DB_INSTANCE = 'AWS::DocDB::DBInstance',

  /**
   * AWS::DocDB::DBCluster
   */
  DOCDB_DB_CLUSTER = 'AWS::DocDB::DBCluster'
}

/**
 * Attachment target specifications.
 */
export interface SecretAttachmentTargetProps {
  /**
   * The id of the target to attach the secret to.
   */
  readonly targetId: string;

  /**
   * The type of the target to attach the secret to.
   */
  readonly targetType: AttachmentTargetType;
}

/**
 * Options to add a secret attachment to a secret.
 */
export interface AttachedSecretOptions {
  /**
   * The target to attach the secret to.
   */
  readonly target: ISecretAttachmentTarget;
}

/**
 * Construction properties for an AttachedSecret.
 */
export interface SecretTargetAttachmentProps extends AttachedSecretOptions {
  /**
   * The secret to attach to the target.
   */
  readonly secret: ISecret;
}

export interface ISecretTargetAttachment extends ISecret {
  /**
   * Same as `secretArn`
   *
   * @attribute
   */
  readonly secretTargetAttachmentSecretArn: string;
}

/**
 * An attached secret.
 */
export class SecretTargetAttachment extends SecretBase implements ISecretTargetAttachment {

  public static fromSecretTargetAttachmentSecretArn(scope: Construct, id: string, secretTargetAttachmentSecretArn: string): ISecretTargetAttachment {
    class Import extends SecretBase implements ISecretTargetAttachment {
      public encryptionKey?: kms.IKey | undefined;
      public secretArn = secretTargetAttachmentSecretArn;
      public secretTargetAttachmentSecretArn = secretTargetAttachmentSecretArn;
      public secretName = parseSecretName(scope, secretTargetAttachmentSecretArn);
      protected readonly autoCreatePolicy = false;
    }

    return new Import(scope, id);
  }

  public readonly encryptionKey?: kms.IKey;
  public readonly secretArn: string;
  public readonly secretName: string;

  /**
   * @attribute
   */
  public readonly secretTargetAttachmentSecretArn: string;

  protected readonly autoCreatePolicy = true;

  constructor(scope: Construct, id: string, props: SecretTargetAttachmentProps) {
    super(scope, id);

    const attachment = new secretsmanager.CfnSecretTargetAttachment(this, 'Resource', {
      secretId: props.secret.secretArn,
      targetId: props.target.asSecretAttachmentTarget().targetId,
      targetType: props.target.asSecretAttachmentTarget().targetType,
    });

    this.encryptionKey = props.secret.encryptionKey;
    this.secretName = props.secret.secretName;

    // This allows to reference the secret after attachment (dependency).
    this.secretArn = attachment.ref;
    this.secretTargetAttachmentSecretArn = attachment.ref;
  }
}

/**
 * Configuration to generate secrets such as passwords automatically.
 */
export interface SecretStringGenerator {
  /**
   * Specifies that the generated password shouldn't include uppercase letters.
   *
   * @default false
   */
  readonly excludeUppercase?: boolean;

  /**
   * Specifies whether the generated password must include at least one of every allowed character type.
   *
   * @default true
   */
  readonly requireEachIncludedType?: boolean;

  /**
   * Specifies that the generated password can include the space character.
   *
   * @default false
   */
  readonly includeSpace?: boolean;

  /**
   * A string that includes characters that shouldn't be included in the generated password. The string can be a minimum
   * of ``0`` and a maximum of ``4096`` characters long.
   *
   * @default no exclusions
   */
  readonly excludeCharacters?: string;

  /**
   * The desired length of the generated password.
   *
   * @default 32
   */
  readonly passwordLength?: number;

  /**
   * Specifies that the generated password shouldn't include punctuation characters.
   *
   * @default false
   */
  readonly excludePunctuation?: boolean;

  /**
   * Specifies that the generated password shouldn't include lowercase letters.
   *
   * @default false
   */
  readonly excludeLowercase?: boolean;

  /**
   * Specifies that the generated password shouldn't include digits.
   *
   * @default false
   */
  readonly excludeNumbers?: boolean;

  /**
   * A properly structured JSON string that the generated password can be added to. The ``generateStringKey`` is
   * combined with the generated random string and inserted into the JSON structure that's specified by this parameter.
   * The merged JSON string is returned as the completed SecretString of the secret. If you specify ``secretStringTemplate``
   * then ``generateStringKey`` must be also be specified.
   */
  readonly secretStringTemplate?: string;

  /**
   * The JSON key name that's used to add the generated password to the JSON structure specified by the
   * ``secretStringTemplate`` parameter. If you specify ``generateStringKey`` then ``secretStringTemplate``
   * must be also be specified.
   */
  readonly generateStringKey?: string;
}

/** Parses the secret name from the ARN. */
function parseSecretName(construct: IConstruct, secretArn: string) {
  const resourceName = Stack.of(construct).splitArn(secretArn, ArnFormat.COLON_RESOURCE_NAME).resourceName;
  if (resourceName) {
    // Can't operate on the token to remove the SecretsManager suffix, so just return the full secret name
    if (Token.isUnresolved(resourceName)) {
      return resourceName;
    }

    // Secret resource names are in the format `${secretName}-${6-character SecretsManager suffix}`
    // If there is no hyphen (or 6-character suffix) assume no suffix was provided, and return the whole name.
    const lastHyphenIndex = resourceName.lastIndexOf('-');
    const hasSecretsSuffix = lastHyphenIndex !== -1 && resourceName.substr(lastHyphenIndex + 1).length === 6;
    return hasSecretsSuffix ? resourceName.substr(0, lastHyphenIndex) : resourceName;
  }
  throw new Error('invalid ARN format; no secret name provided');
}

/**
 * Parses the secret name from the ARN of an owned secret. With owned secrets we know a few things we don't with imported secrets:
 * - The ARN is guaranteed to be a full ARN, with suffix.
 * - The name -- if provided -- will tell us how many hyphens to expect in the final secret name.
 * - If the name is not provided, we know the format used by CloudFormation for auto-generated names.
 *
 * Note: This is done rather than just returning the secret name passed in by the user to keep the relationship
 * explicit between the Secret and wherever the secretName might be used (i.e., using Tokens).
 */
function parseSecretNameForOwnedSecret(construct: Construct, secretArn: string, secretName?: string) {
  const resourceName = Stack.of(construct).splitArn(secretArn, ArnFormat.COLON_RESOURCE_NAME).resourceName;
  if (!resourceName) {
    throw new Error('invalid ARN format; no secret name provided');
  }

  // Secret name was explicitly provided, but is unresolved; best option is to use it directly.
  // If it came from another Secret, it should (hopefully) already be properly formatted.
  if (secretName && Token.isUnresolved(secretName)) {
    return secretName;
  }

  // If no secretName was provided, the name will be automatically generated by CloudFormation.
  // The autogenerated names have the form of `${logicalID}-${random}`.
  // Otherwise, we can use the existing secretName to determine how to parse the resulting resourceName.
  const secretNameHyphenatedSegments = secretName ? secretName.split('-').length : 2;
  // 2 => [0, 1]
  const segmentIndexes = [...new Array(secretNameHyphenatedSegments)].map((_, i) => i);

  // Create the secret name from the resource name by joining all the known segments together.
  // This should have the effect of stripping the final hyphen and SecretManager suffix.
  return Fn.join('-', segmentIndexes.map(i => Fn.select(i, Fn.split('-', resourceName))));
}

/** Performs a best guess if an ARN is complete, based on if it ends with a 6-character suffix. */
function arnIsComplete(secretArn: string): boolean {
  return Token.isUnresolved(secretArn) || /-[a-z0-9]{6}$/i.test(secretArn);
}<|MERGE_RESOLUTION|>--- conflicted
+++ resolved
@@ -1,10 +1,6 @@
 import * as iam from '@aws-cdk/aws-iam';
 import * as kms from '@aws-cdk/aws-kms';
-<<<<<<< HEAD
-import { ArnFormat, FeatureFlags, Fn, IResource, Lazy, RemovalPolicy, Resource, SecretValue, Stack, Token } from '@aws-cdk/core';
-=======
-import { FeatureFlags, Fn, IResource, Lazy, RemovalPolicy, Resource, ResourceProps, SecretValue, Stack, Token } from '@aws-cdk/core';
->>>>>>> 378bab97
+import { ArnFormat, FeatureFlags, Fn, IResource, Lazy, RemovalPolicy, Resource, ResourceProps, SecretValue, Stack, Token } from '@aws-cdk/core';
 import * as cxapi from '@aws-cdk/cx-api';
 import { IConstruct, Construct } from 'constructs';
 import { ResourcePolicy } from './policy';
