--- conflicted
+++ resolved
@@ -1,10 +1,6 @@
 import * as lambda from '@aws-cdk/aws-lambda';
-<<<<<<< HEAD
 import { IntegTestCase, IntegTest } from '@aws-cdk/integ-tests';
-=======
-import { IntegTestCase } from '@aws-cdk/integ-tests';
 import { Construct } from 'constructs';
->>>>>>> 5e7bf091
 import {
   App,
   Stack,
