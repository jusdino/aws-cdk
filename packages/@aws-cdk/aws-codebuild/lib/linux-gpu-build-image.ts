--- conflicted
+++ resolved
@@ -1,11 +1,6 @@
 import * as ecr from '@aws-cdk/aws-ecr';
 import * as core from '@aws-cdk/core';
-<<<<<<< HEAD
 import { FactName } from '@aws-cdk/region-info';
-=======
-import { FactName, RegionInfo } from '@aws-cdk/region-info';
-import { Construct } from 'constructs';
->>>>>>> 5e02bff6
 import { BuildSpec } from './build-spec';
 import { runScriptLinuxBuildSpec } from './private/run-script-linux-build-spec';
 import {
@@ -13,13 +8,11 @@
   ImagePullPrincipalType, IProject,
 } from './project';
 
-<<<<<<< HEAD
 // keep this import separate from other imports to reduce chance for merge conflicts with v2-main
 // eslint-disable-next-line no-duplicate-imports, import/order
-import { Construct } from '@aws-cdk/core';
-=======
+import { Construct } from 'constructs';
+
 const mappingName = 'AwsDeepLearningContainersRepositoriesAccounts';
->>>>>>> 5e02bff6
 
 /**
  * A CodeBuild GPU image running Linux.
