<<<<<<< HEAD
import { Construct, Stack } from '../lib';
=======
import * as cxapi from '@aws-cdk/cx-api';
import { Construct } from 'constructs';
import { nodeunitShim, Test } from 'nodeunit-shim';
import { App, Stack } from '../lib';
>>>>>>> 1e54fb92
import { ContextProvider } from '../lib/context-provider';
import { synthesize } from '../lib/private/synthesis';

describe('context', () => {
  test('AvailabilityZoneProvider returns a list with dummy values if the context is not available', () => {
    const stack = new Stack(undefined, 'TestStack', { env: { account: '12345', region: 'us-east-1' } });
    const azs = stack.availabilityZones;

    expect(azs).toEqual(['dummy1a', 'dummy1b', 'dummy1c']);

<<<<<<< HEAD
  });

  test('AvailabilityZoneProvider will return context list if available', () => {
    const stack = new Stack(undefined, 'TestStack', { env: { account: '12345', region: 'us-east-1' } });
=======
  'AvailabilityZoneProvider will return context list if available'(test: Test) {
    const app = new App({ context: { [cxapi.NEW_STYLE_STACK_SYNTHESIS_CONTEXT]: false } });
    const stack = new Stack(app, 'TestStack', { env: { account: '12345', region: 'us-east-1' } });
>>>>>>> 1e54fb92
    const before = stack.availabilityZones;
    expect(before).toEqual(['dummy1a', 'dummy1b', 'dummy1c']);
    const key = expectedContextKey(stack);

    stack.node.setContext(key, ['us-east-1a', 'us-east-1b']);

    const azs = stack.availabilityZones;
    expect(azs).toEqual(['us-east-1a', 'us-east-1b']);


  });

<<<<<<< HEAD
  test('AvailabilityZoneProvider will complain if not given a list', () => {
    const stack = new Stack(undefined, 'TestStack', { env: { account: '12345', region: 'us-east-1' } });
=======
  'AvailabilityZoneProvider will complain if not given a list'(test: Test) {
    const app = new App({ context: { [cxapi.NEW_STYLE_STACK_SYNTHESIS_CONTEXT]: false } });
    const stack = new Stack(app, 'TestStack', { env: { account: '12345', region: 'us-east-1' } });
>>>>>>> 1e54fb92
    const before = stack.availabilityZones;
    expect(before).toEqual(['dummy1a', 'dummy1b', 'dummy1c']);
    const key = expectedContextKey(stack);

    stack.node.setContext(key, 'not-a-list');

    expect(
      () => stack.availabilityZones,
    ).toThrow();


  });

  test('ContextProvider consistently generates a key', () => {
    const stack = new Stack(undefined, 'TestStack', { env: { account: '12345', region: 'us-east-1' } });
    const key = ContextProvider.getKey(stack, {
      provider: 'ssm',
      props: {
        parameterName: 'foo',
        anyStringParam: 'bar',
      },
    });

    expect(key).toEqual({
      key: 'ssm:account=12345:anyStringParam=bar:parameterName=foo:region=us-east-1',
      props: {
        account: '12345',
        region: 'us-east-1',
        parameterName: 'foo',
        anyStringParam: 'bar',
      },
    });

    const complexKey = ContextProvider.getKey(stack, {
      provider: 'vpc',
      props: {
        cidrBlock: '192.168.0.16',
        tags: { Name: 'MyVPC', Env: 'Preprod' },
        igw: false,
      },
    });
    expect(complexKey).toEqual({
      key: 'vpc:account=12345:cidrBlock=192.168.0.16:igw=false:region=us-east-1:tags.Env=Preprod:tags.Name=MyVPC',
      props: {
        account: '12345',
        region: 'us-east-1',
        cidrBlock: '192.168.0.16',
        tags: { Name: 'MyVPC', Env: 'Preprod' },
        igw: false,
      },
    });

  });

  test('Key generation can contain arbitrarily deep structures', () => {
    // GIVEN
    const stack = new Stack(undefined, 'TestStack', { env: { account: '12345', region: 'us-east-1' } });

    // WHEN
    const key = ContextProvider.getKey(stack, {
      provider: 'provider',
      props: {
        list: [
          { key: 'key1', value: 'value1' },
          { key: 'key2', value: 'value2' },
        ],
      },
    });

    // THEN
    expect(key).toEqual({
      key: 'provider:account=12345:list.0.key=key1:list.0.value=value1:list.1.key=key2:list.1.value=value2:region=us-east-1',
      props: {
        account: '12345',
        region: 'us-east-1',
        list: [
          { key: 'key1', value: 'value1' },
          { key: 'key2', value: 'value2' },
        ],
      },
    });


  });

  test('Keys with undefined values are not serialized', () => {
    // GIVEN
    const stack = new Stack(undefined, 'TestStack', { env: { account: '12345', region: 'us-east-1' } });

    // WHEN
    const result = ContextProvider.getKey(stack, {
      provider: 'provider',
      props: {
        p1: 42,
        p2: undefined,
      },
    });

    // THEN
    expect(result).toEqual({
      key: 'provider:account=12345:p1=42:region=us-east-1',
      props: {
        account: '12345',
        region: 'us-east-1',
        p1: 42,
        p2: undefined,
      },
    });


  });

  test('context provider errors are attached to tree', () => {
    const contextProps = { provider: 'availability-zones' };
    const contextKey = 'availability-zones:account=12345:region=us-east-1'; // Depends on the mangling algo

    // GIVEN
    const stack = new Stack(undefined, 'TestStack', { env: { account: '12345', region: 'us-east-1' } });

    // NOTE: error key is inlined here because it's part of the CX-API
    // compatibility surface.
    stack.node.setContext(contextKey, { $providerError: 'I had a boo-boo' });
    const construct = new Construct(stack, 'Child');

    // Verify that we got the right hardcoded key above, give a descriptive error if not
    expect(ContextProvider.getKey(construct, contextProps).key).toEqual(contextKey);

    // WHEN
    ContextProvider.getValue(construct, {
      ...contextProps,
      dummyValue: undefined,
    });

    // THEN
    const error = construct.node.metadata.find(m => m.type === 'aws:cdk:error');
    expect(error && error.data).toEqual('I had a boo-boo');


  });
});

/**
 * Get the expected context key from a stack with missing parameters
 */
function expectedContextKey(stack: Stack): string {
  const missing = synthesize(stack).manifest.missing;
  if (!missing || missing.length !== 1) {
    throw new Error('Expecting assembly to include a single missing context report');
  }
  return missing[0].key;
}<|MERGE_RESOLUTION|>--- conflicted
+++ resolved
@@ -1,11 +1,5 @@
-<<<<<<< HEAD
-import { Construct, Stack } from '../lib';
-=======
-import * as cxapi from '@aws-cdk/cx-api';
 import { Construct } from 'constructs';
-import { nodeunitShim, Test } from 'nodeunit-shim';
-import { App, Stack } from '../lib';
->>>>>>> 1e54fb92
+import { Stack } from '../lib';
 import { ContextProvider } from '../lib/context-provider';
 import { synthesize } from '../lib/private/synthesis';
 
@@ -16,16 +10,10 @@
 
     expect(azs).toEqual(['dummy1a', 'dummy1b', 'dummy1c']);
 
-<<<<<<< HEAD
   });
 
   test('AvailabilityZoneProvider will return context list if available', () => {
     const stack = new Stack(undefined, 'TestStack', { env: { account: '12345', region: 'us-east-1' } });
-=======
-  'AvailabilityZoneProvider will return context list if available'(test: Test) {
-    const app = new App({ context: { [cxapi.NEW_STYLE_STACK_SYNTHESIS_CONTEXT]: false } });
-    const stack = new Stack(app, 'TestStack', { env: { account: '12345', region: 'us-east-1' } });
->>>>>>> 1e54fb92
     const before = stack.availabilityZones;
     expect(before).toEqual(['dummy1a', 'dummy1b', 'dummy1c']);
     const key = expectedContextKey(stack);
@@ -38,14 +26,8 @@
 
   });
 
-<<<<<<< HEAD
   test('AvailabilityZoneProvider will complain if not given a list', () => {
     const stack = new Stack(undefined, 'TestStack', { env: { account: '12345', region: 'us-east-1' } });
-=======
-  'AvailabilityZoneProvider will complain if not given a list'(test: Test) {
-    const app = new App({ context: { [cxapi.NEW_STYLE_STACK_SYNTHESIS_CONTEXT]: false } });
-    const stack = new Stack(app, 'TestStack', { env: { account: '12345', region: 'us-east-1' } });
->>>>>>> 1e54fb92
     const before = stack.availabilityZones;
     expect(before).toEqual(['dummy1a', 'dummy1b', 'dummy1c']);
     const key = expectedContextKey(stack);
