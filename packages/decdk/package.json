--- conflicted
+++ resolved
@@ -208,13 +208,7 @@
     "@aws-cdk/pipelines": "0.0.0",
     "@aws-cdk/region-info": "0.0.0",
     "@aws-cdk/yaml-cfn": "0.0.0",
-<<<<<<< HEAD
-    "@aws-cdk/lambda-layer-awscli": "0.0.0",
-    "@aws-cdk/lambda-layer-kubectl": "0.0.0",
     "constructs": "10.0.0-pre.5",
-=======
-    "constructs": "^3.2.0",
->>>>>>> 2a032eae
     "fs-extra": "^9.0.1",
     "jsii-reflect": "^1.15.0",
     "jsonschema": "^1.4.0",
